repos:
  # lint yaml, line and whitespace
  - repo: https://github.com/pre-commit/pre-commit-hooks
    rev: v5.0.0
    hooks:
      - id: check-yaml
      - id: end-of-file-fixer
      - id: trailing-whitespace
      - id: requirements-txt-fixer
      - id: mixed-line-ending
      - id: check-executables-have-shebangs
      - id: check-shebang-scripts-are-executable

  # lint the dockerfiles
  - repo: https://github.com/hadolint/hadolint
    rev: v2.13.1-beta
    hooks:
      - id: hadolint

  # prettier
  - repo: https://github.com/pre-commit/mirrors-prettier
    rev: "v4.0.0-alpha.8" # Use the sha / tag you want to point at
    hooks:
      - id: prettier
        types_or: [file, bash, sh, javascript, jsx, ts, tsx]
        additional_dependencies:
          - prettier@2.5.1
        exclude: ^(Dockerfile*)

  - repo: https://github.com/codespell-project/codespell.git
    rev: "v2.3.0" # Use the sha / tag you want to point at
    hooks:
      - id: codespell
        types: [text]
        args: [--ignore-words=.dictionary.txt]
        exclude: ^(Dockerfile*|res/freminal.ti|typos.toml)

  - repo: https://github.com/shellcheck-py/shellcheck-py
    rev: v0.10.0.1
    hooks:
      - id: shellcheck

  - repo: https://github.com/sirosen/check-jsonschema
    rev: 0.29.4
    hooks:
      - id: check-github-actions
      - id: check-github-workflows

  - repo: https://github.com/doublify/pre-commit-rust
    rev: v1.0
    hooks:
      - id: fmt
<<<<<<< HEAD
      - id: clippy
=======

>>>>>>> 6f11cce8
  - repo: local
    hooks:
      - id: xtask
        name: Cargo xtask
        entry: cargo xtask ci
        language: rust
        pass_filenames: false
        # exclude all non-rust files
        files: \.rs$

    # lint python formatting
  - repo: https://github.com/psf/black
    rev: 24.10.0
    hooks:
      - id: black

  - repo: https://github.com/pycqa/flake8
    rev: "7.1.1" # pick a git hash / tag to point to
    hooks:
      - id: flake8
        args: ["--extend-ignore=W503,W504,E501"]<|MERGE_RESOLUTION|>--- conflicted
+++ resolved
@@ -50,11 +50,8 @@
     rev: v1.0
     hooks:
       - id: fmt
-<<<<<<< HEAD
       - id: clippy
-=======
 
->>>>>>> 6f11cce8
   - repo: local
     hooks:
       - id: xtask
