--- conflicted
+++ resolved
@@ -1,7 +1,7 @@
 repos:
   # lint yaml, line and whitespace
   - repo: https://github.com/pre-commit/pre-commit-hooks
-    rev: 3e8a8703264a2f4a69428a0aa4dcb512790b2c8c  # frozen: v6.0.0
+    rev: 3e8a8703264a2f4a69428a0aa4dcb512790b2c8c # frozen: v6.0.0
     hooks:
       - id: check-yaml
       - id: end-of-file-fixer
@@ -13,7 +13,7 @@
 
   # lint the dockerfiles
   - repo: https://github.com/hadolint/hadolint
-    rev: 4e697ba704fd23b2409b947a319c19c3ee54d24f  # frozen: v2.14.0
+    rev: 4e697ba704fd23b2409b947a319c19c3ee54d24f # frozen: v2.14.0
     hooks:
       - id: hadolint
 
@@ -36,16 +36,12 @@
         exclude: ^(res/freminal.ti|typos.toml|speed_tests/.*)
 
   - repo: https://github.com/shellcheck-py/shellcheck-py
-    rev: 745eface02aef23e168a8afb6b5737818efbea95  # frozen: v0.11.0.1
+    rev: 745eface02aef23e168a8afb6b5737818efbea95 # frozen: v0.11.0.1
     hooks:
       - id: shellcheck
 
   - repo: https://github.com/sirosen/check-jsonschema
-<<<<<<< HEAD
-    rev: a1419a25b3ec6c91a963e044f03f6dc197930b10 # frozen: 0.33.1
-=======
-    rev: 83987cd6ad8943c7f029b500b14aaf82c00a01fa  # frozen: 0.34.0
->>>>>>> df788ed8
+    rev: 83987cd6ad8943c7f029b500b14aaf82c00a01fa # frozen: 0.34.0
     hooks:
       - id: check-github-actions
       - id: check-github-workflows
@@ -68,7 +64,7 @@
 
     # lint python formatting
   - repo: https://github.com/psf/black
-    rev: af0ba72a73598c76189d6dd1b21d8532255d5942  # frozen: 25.9.0
+    rev: af0ba72a73598c76189d6dd1b21d8532255d5942 # frozen: 25.9.0
     hooks:
       - id: black
 
